--- conflicted
+++ resolved
@@ -27,15 +27,9 @@
   }
 }
 
-<<<<<<< HEAD
-at::optional<Section> ElfFile::findSection(const char* name) const {
-  MULTIPY_CHECK(name != nullptr, "Null name");
-  at::optional<Section> found = at::nullopt;
-=======
 multipy::optional<Section> ElfFile::findSection(const char* name) const {
   MULTIPY_CHECK(name != nullptr, "Null name");
   multipy::optional<Section> found = multipy::nullopt;
->>>>>>> 1d40494b3d ([torch::deploy] replace c10::optional with generic optional of boost)
   for (const auto& section : sections_) {
     if (strcmp(name, section.name) == 0) {
       found = section;
