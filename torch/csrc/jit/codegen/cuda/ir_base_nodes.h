--- conflicted
+++ resolved
@@ -130,13 +130,9 @@
   void print() const;
 
  protected:
-<<<<<<< HEAD
+  // NOLINTNEXTLINE(cppcoreguidelines-non-private-member-variables-in-classes)
   StmtNameType name_ = kInvalidStmName;
-=======
   // NOLINTNEXTLINE(cppcoreguidelines-non-private-member-variables-in-classes)
-  StmtNameType name_ = UNINITIALIZED_STMTNAMETYPE;
-  // NOLINTNEXTLINE(cppcoreguidelines-non-private-member-variables-in-classes)
->>>>>>> 30c96c94
   Fusion* fusion_ = nullptr;
 };
 
@@ -171,14 +167,6 @@
 //!
 class TORCH_CUDA_CU_API Val : public Statement {
  public:
-<<<<<<< HEAD
-=======
-  // NOLINTNEXTLINE(modernize-use-override)
-  virtual ~Val() = default;
-
-  Val() = delete;
-
->>>>>>> 30c96c94
   // We may not want to register this value during Val's constructor. The reason
   // for this is that if we register the val, then ina derived constructor try
   // to throw, fusion's destructor will get called, but the pointer to this Val
@@ -269,12 +257,9 @@
   static Statement* mutatorDispatch(T mutator, Val*);
 
  protected:
-<<<<<<< HEAD
   friend Fusion;
 
-=======
   // NOLINTNEXTLINE(cppcoreguidelines-non-private-member-variables-in-classes)
->>>>>>> 30c96c94
   const ValType vtype_;
   // NOLINTNEXTLINE(cppcoreguidelines-non-private-member-variables-in-classes)
   const DataType dtype_;
@@ -349,17 +334,6 @@
  public:
   explicit Expr(ExprType type);
   Expr(const Expr* src, IrCloner* ir_cloner);
-<<<<<<< HEAD
-=======
-  // NOLINTNEXTLINE(modernize-use-override)
-  virtual ~Expr() = default;
-
-  Expr(const Expr& other) = delete;
-  Expr& operator=(const Expr& other) = delete;
-
-  Expr(Expr&& other) = delete;
-  Expr& operator=(Expr&& other) = delete;
->>>>>>> 30c96c94
 
   c10::optional<ExprType> getExprType() const override {
     return type_;
