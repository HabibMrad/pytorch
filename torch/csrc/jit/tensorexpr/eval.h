#pragma once

#include <cmath>
#include <cstring>
#include <type_traits>
#include <unordered_map>
#include <vector>

#include <c10/macros/Macros.h>
#include <c10/util/Logging.h>
#include <c10/util/math_compat.h>
#include <c10/util/string_utils.h>
#include <torch/csrc/jit/tensorexpr/codegen.h>
#include <torch/csrc/jit/tensorexpr/exceptions.h>
#include <torch/csrc/jit/tensorexpr/ir.h>
#include <torch/csrc/jit/tensorexpr/ir_printer.h>
#include <torch/csrc/jit/tensorexpr/tensor.h>
#include <torch/csrc/jit/tensorexpr/types.h>
#include <torch/csrc/jit/tensorexpr/var_substitutor.h>

namespace torch {
namespace jit {
namespace tensorexpr {

class InterpValue {
 public:
  // NOLINTNEXTLINE(cppcoreguidelines-pro-type-member-init)
  InterpValue() : dtype_(kInt) {
    Intvalues.push_back(0);
  }

  template <typename T>
  InterpValue(Dtype dtype, T v) : dtype_(dtype) {
#define TYPE_CASE(Type, Name)  \
  if (dtype == k##Name) {      \
    Name##values.push_back(v); \
    return;                    \
  }
    AT_FORALL_SCALAR_TYPES_AND3(Bool, Half, BFloat16, TYPE_CASE);
#undef TYPE_CASE
    throw unsupported_dtype();
  }

#define VALUE_CTOR(Type, Name)            \
  InterpValue(Type v) : dtype_(k##Name) { \
    Name##values.push_back(v);            \
  }
  // NOLINTNEXTLINE(cppcoreguidelines-pro-type-member-init)
  AT_FORALL_SCALAR_TYPES_AND3(Bool, Half, BFloat16, VALUE_CTOR);
#undef VALUE_CTOR

<<<<<<< HEAD
=======
  // NOLINTNEXTLINE(cppcoreguidelines-pro-type-member-init)
  explicit InterpValue(c10::quint8 v) : dtype_(kQUInt8) {
    QUInt8values.emplace_back(v.val_);
  }

  // NOLINTNEXTLINE(cppcoreguidelines-pro-type-member-init)
  explicit InterpValue(c10::qint8 v) : dtype_(kQInt8) {
    QInt8values.emplace_back(v.val_);
  }

>>>>>>> 0b2f68ea
#define VALUE_VEC_CTOR(Type, Name)        \
  InterpValue(const std::vector<Type>& v) \
      : dtype_(Dtype(k##Name, v.size())), Name##values(v) {}
  // NOLINTNEXTLINE(cppcoreguidelines-pro-type-member-init)
  AT_FORALL_SCALAR_TYPES_AND3(Bool, Half, BFloat16, VALUE_VEC_CTOR);
  // NOLINTNEXTLINE(cppcoreguidelines-pro-type-member-init)
  VALUE_VEC_CTOR(c10::quint8, QUInt8)
  // NOLINTNEXTLINE(cppcoreguidelines-pro-type-member-init)
  VALUE_VEC_CTOR(c10::qint8, QInt8)
#undef VALUE_VEC_CTOR

  template <typename T>
  T as() const;

  template <typename T>
  const std::vector<T>& as_vec() const;

  int64_t intValue() const;

  Dtype dtype() const {
    return dtype_;
  }

 private:
  Dtype dtype_;

#define VALUE_STORAGE(Type, Name) std::vector<Type> Name##values;
  AT_FORALL_SCALAR_TYPES_AND3(Bool, Half, BFloat16, VALUE_STORAGE);
  VALUE_STORAGE(c10::qint8, QInt8);
  VALUE_STORAGE(c10::quint8, QUInt8);
#undef VALUE_STORAGE
  void* ptr;
};

#define VALUE_AS_DISPATCH(Type, Name)         \
  template <>                                 \
  inline Type InterpValue::as<Type>() const { \
    if (dtype_ != k##Name) {                  \
      throw unsupported_dtype();              \
    }                                         \
    return Name##values[0];                   \
  }
AT_FORALL_SCALAR_TYPES_AND3(Bool, Half, BFloat16, VALUE_AS_DISPATCH);
VALUE_AS_DISPATCH(c10::quint8, QUInt8);
VALUE_AS_DISPATCH(c10::qint8, QInt8);
#undef VALUE_AS_DISPATCH

#define VALUE_AS_VEC_DISPATCH(Type, Name)                             \
  template <>                                                         \
  inline const std::vector<Type>& InterpValue::as_vec<Type>() const { \
    if (dtype_.scalar_type() != ScalarType::Name) {                   \
      throw unsupported_dtype();                                      \
    }                                                                 \
    return Name##values;                                              \
  }
AT_FORALL_SCALAR_TYPES_AND3(Bool, Half, BFloat16, VALUE_AS_VEC_DISPATCH);
VALUE_AS_VEC_DISPATCH(c10::quint8, QUInt8);
VALUE_AS_VEC_DISPATCH(c10::qint8, QInt8);
#undef VALUE_AS_VEC_DISPATCH

template <typename Type>
auto underlyingValue(Type x) {
  return x;
}

template <>
inline auto underlyingValue<c10::quint8>(c10::quint8 x) {
  return x.val_;
}

template <>
inline auto underlyingValue<c10::qint8>(c10::qint8 x) {
  return x.val_;
}

template <typename To, typename From>
To raw_bitcast(const From& src) {
  TORCH_CHECK(sizeof(To) == sizeof(From), "Invalid bitcast invocation");
  To storage;
  std::memcpy(&storage, &src, sizeof(To));
  return reinterpret_cast<To&>(storage);
}

class SimpleIREvaluatorImpl;
class TORCH_API SimpleIREvaluator : public CodeGen {
 public:
  SimpleIREvaluator(
      StmtPtr stmt,
      const std::vector<BufferArg>& buffer_args,
      at::Device device = at::kCPU,
      const std::string& kernel_func_name = "func");

  ~SimpleIREvaluator() override;

  void call(const std::vector<CallArg>& args) override;
  void call_raw(const std::vector<void*>& args) override;

  template <typename... Ts>
  void operator()(const Ts&... ts) {
    // NOLINTNEXTLINE(cppcoreguidelines-init-variables)
    std::vector<CallArg> args({CallArg(ts)...});
    call(args);
  }

  void bindVar(VarPtr v, ExprPtr e);
  InterpValue value() const;

 private:
  void bindArg(const BufferArg& buf, void* data);
  void expand_intrinsics() {
    GenericIntrinsicsExpander intrinsics_expander;
    apply_mutator(&intrinsics_expander);
  }

  std::unique_ptr<SimpleIREvaluatorImpl> impl_;
};

template <class CodeGenType>
class ExprEval {
 public:
  using BufferArg = CodeGen::BufferArg;
  using CallArg = CodeGen::CallArg;

  template <typename... Ts>
  // NOLINTNEXTLINE(cppcoreguidelines-pro-type-member-init)
  ExprEval(const ExprHandle& expr, Ts... ts)
      : ExprEval(expr, {BufferArg(ts)...}) {}

  // NOLINTNEXTLINE(cppcoreguidelines-pro-type-member-init)
  ExprEval(const ExprHandle& expr, const std::vector<BufferArg>& buffer_args)
      : dtype_(expr.dtype()) {
    // NOLINTNEXTLINE(cppcoreguidelines-init-variables)
    std::vector<BufferArg> buffer_args_extended = buffer_args;
    BufHandle ret_buf("ret_val", {1}, dtype_);
    // NOLINTNEXTLINE(cppcoreguidelines-init-variables)
    std::vector<ExprHandle> indices;
    ExprHandle zero = IntImm::make(0);
    for (size_t i = 0; i < ret_buf.ndim(); i++) {
      indices.push_back(zero);
    }
    StmtPtr store_stmt = Store::make(ret_buf, indices, expr);
    buffer_args_extended.emplace_back(ret_buf);
    codegen_.reset(new CodeGenType(store_stmt, buffer_args_extended));
  }

  template <typename... Ts>
  void operator()(Ts... ts) {
    call(ts...);
  }

  void operator()(const std::vector<CallArg>& call_args) {
    call(call_args);
  }

  void bindVar(VarPtr v, ExprPtr e) {
    codegen_->bindVar(v, e);
  }

  void bindVar(const VarHandle& v, const ExprHandle& e) {
    codegen_->bindVar(v.node(), e.node());
  }

  template <typename... Ts>
  void call(Ts... ts) {
    call({CallArg(ts)...});
  }

  void call(const std::vector<CallArg>& call_args) {
    // NOLINTNEXTLINE(cppcoreguidelines-init-variables)
    std::vector<CallArg> call_args_extended = call_args;
    switch (dtype_.scalar_type()) {
#define TYPE_CASE(Type, Name)                           \
  case ScalarType::Name: {                              \
    std::vector<Type> ret_val_arg(1);                   \
    call_args_extended.push_back(CallArg(ret_val_arg)); \
    codegen_->call(call_args_extended);                 \
    ret_value_ = InterpValue(ret_val_arg[0]);           \
  } break;
      // NOLINTNEXTLINE(modernize-use-emplace)
      AT_FORALL_SCALAR_TYPES_AND2(Half, BFloat16, TYPE_CASE);
      // NOLINTNEXTLINE(modernize-use-emplace)
      TYPE_CASE(c10::quint8, QUInt8);
      // NOLINTNEXTLINE(modernize-use-emplace)
      TYPE_CASE(c10::qint8, QInt8);
#undef TYPE_CASE
      case ScalarType::Bool: {
        // NOLINTNEXTLINE(cppcoreguidelines-init-variables)
        std::vector<unsigned char> ret_val_arg(1);
        call_args_extended.emplace_back(ret_val_arg.data());
        codegen_->call(call_args_extended);
        ret_value_ = InterpValue((bool)ret_val_arg[0]);
      } break;
      default:
        throw unsupported_dtype();
    }
  }

  void call_raw(const std::vector<void*>& args) {
    // NOLINTNEXTLINE(cppcoreguidelines-init-variables)
    std::vector<void*> args_extended = args;
    switch (dtype_.scalar_type()) {
#define TYPE_CASE(Type, Name)                    \
  case ScalarType::Name: {                       \
    std::vector<Type> ret_val_arg(1);            \
    args_extended.push_back(ret_val_arg.data()); \
    codegen_->call_raw(args_extended);           \
    ret_value_ = InterpValue(ret_val_arg[0]);    \
  } break;
      AT_FORALL_SCALAR_TYPES_AND2(Half, BFloat16, TYPE_CASE);
      TYPE_CASE(c10::quint8, QUInt8);
      TYPE_CASE(c10::qint8, QInt8);
#undef TYPE_CASE
      case ScalarType::Bool: {
        // NOLINTNEXTLINE(cppcoreguidelines-init-variables)
        std::vector<unsigned char> ret_val_arg(1);
        args_extended.push_back(ret_val_arg.data());
        codegen_->call_raw(args_extended);
        ret_value_ = InterpValue((bool)ret_val_arg[0]);
      } break;
      default:
        throw unsupported_dtype();
    }
  }

  template <typename T>
  T value(const std::vector<void*>& args) {
    call_raw(args);
    return ret_value_.as<T>();
  }

  template <typename T, typename... Ts>
  T value(Ts... ts) {
    call(std::forward<Ts>(ts)...);
    return ret_value_.as<T>();
  }

  Dtype dtype() {
    return dtype_;
  }

 private:
  Dtype dtype_;
  std::unique_ptr<CodeGenType> codegen_;
  InterpValue ret_value_;
};

// Evaluates the given expression and returns an int64_t value if the result of
// the given expression is int64_t.
c10::optional<int64_t> evalInt(ExprPtr e);

// Substitutes the given vars with their corresponding expressions in the input
// expression.
inline ExprPtr Substitute(ExprPtr expr, const VarMapping& var_mapping) {
  VarSubMutator var_sub(var_mapping);
  return expr->accept_mutator(&var_sub);
}

// Substitutes the given vars with their corresponding expressions in the input
// statement.
inline StmtPtr Substitute(StmtPtr stmt, const VarMapping& var_mapping) {
  VarSubMutator var_sub(var_mapping);
  return stmt->accept_mutator(&var_sub);
}

// Creates a clone of the input expression and substitutes the given vars with
// their corresponding expressions in the clone.
// NOTE: This works because cloning reuses variables and does not create new
// ones, and `VarMapping` input has variables as the key.
inline ExprPtr SubstituteInClone(ExprPtr expr, const VarMapping& var_mapping) {
  VarSubMutator var_sub(var_mapping);
  return Expr::clone(expr)->accept_mutator(&var_sub);
}

// Creates a clone of the input statement and substitutes the given vars with
// their corresponding expressions in the clone.
// NOTE: This works because cloning reuses variables and does not create new
// ones, and `VarMapping` input has variables as the key.
inline StmtPtr SubstituteInClone(StmtPtr stmt, const VarMapping& var_mapping) {
  VarSubMutator var_sub(var_mapping);
  return Stmt::clone(stmt)->accept_mutator(&var_sub);
}

} // namespace tensorexpr
} // namespace jit
} // namespace torch<|MERGE_RESOLUTION|>--- conflicted
+++ resolved
@@ -49,8 +49,6 @@
   AT_FORALL_SCALAR_TYPES_AND3(Bool, Half, BFloat16, VALUE_CTOR);
 #undef VALUE_CTOR
 
-<<<<<<< HEAD
-=======
   // NOLINTNEXTLINE(cppcoreguidelines-pro-type-member-init)
   explicit InterpValue(c10::quint8 v) : dtype_(kQUInt8) {
     QUInt8values.emplace_back(v.val_);
@@ -61,7 +59,6 @@
     QInt8values.emplace_back(v.val_);
   }
 
->>>>>>> 0b2f68ea
 #define VALUE_VEC_CTOR(Type, Name)        \
   InterpValue(const std::vector<Type>& v) \
       : dtype_(Dtype(k##Name, v.size())), Name##values(v) {}
