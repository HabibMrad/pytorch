--- conflicted
+++ resolved
@@ -164,20 +164,12 @@
   build_borrowing_binary_op(maybe_get_output(), grad, self);
 }
 
-<<<<<<< HEAD
-TORCH_META_FUNC(gelu) (const Tensor & self, bool approximate) {
-=======
 TORCH_META_FUNC(gelu) (const Tensor & self, c10::string_view approximate) {
->>>>>>> ad38b92f
   build_unary_op(maybe_get_output(), self);
 }
 
 TORCH_META_FUNC(gelu_backward) (
-<<<<<<< HEAD
-  const Tensor& grad, const Tensor& self, bool approximate
-=======
   const Tensor& grad, const Tensor& self, c10::string_view approximate
->>>>>>> ad38b92f
 ) {
   build_borrowing_binary_op(maybe_get_output(), grad, self);
 }
@@ -332,11 +324,7 @@
 }
 
 TORCH_IMPL_FUNC(gelu_out_cpu) (
-<<<<<<< HEAD
-  const Tensor& self, bool approximate, const Tensor& result
-=======
   const Tensor& self, c10::string_view approximate, const Tensor& result
->>>>>>> ad38b92f
 ) {
 auto approximate_type = get_gelutype_enum(approximate);
 #if AT_MKLDNN_ENABLED()
@@ -346,47 +334,29 @@
     ideep::eltwise_forward::compute(
       x, y, ideep::algorithm::eltwise_gelu_erf, ideep::prop_kind::forward_training, /*alpha*/ 0.0);
   } else {
-<<<<<<< HEAD
-    GeluKernel(kCPU, *this, approximate);
-  }
-#else
-  GeluKernel(kCPU, *this, approximate);
-=======
     GeluKernel(kCPU, *this, approximate_type);
   }
 #else
   GeluKernel(kCPU, *this, approximate_type);
->>>>>>> ad38b92f
 #endif
 }
 
 TORCH_IMPL_FUNC(gelu_backward_out_cpu) (
-<<<<<<< HEAD
-  const Tensor& grad_output, const Tensor& self, bool approximate, const Tensor& grad_input
-=======
   const Tensor& grad, const Tensor& self, c10::string_view approximate, const Tensor& grad_input
->>>>>>> ad38b92f
 ) {
 auto approximate_type = get_gelutype_enum(approximate);
 #if AT_MKLDNN_ENABLED()
   if (use_mkldnn(self) && (approximate_type == GeluType::None)) {
     const ideep::tensor& x = itensor_from_tensor(self);
-    ideep::tensor grady = itensor_from_tensor(grad_output);
+    ideep::tensor grady = itensor_from_tensor(grad);
     ideep::tensor gradx = itensor_from_tensor(grad_input);
     ideep::eltwise_backward::compute(x, grady, gradx,
       ideep::algorithm::eltwise_gelu_erf, /*alpha*/ 0.0);
   } else {
-<<<<<<< HEAD
-    GeluBackwardKernel(kCPU, *this, approximate);
-  }
-#else
-  GeluBackwardKernel(kCPU, *this, approximate);
-=======
     GeluBackwardKernel(kCPU, *this, approximate_type);
   }
 #else
   GeluBackwardKernel(kCPU, *this, approximate_type);
->>>>>>> ad38b92f
 #endif
 }
 
