import argparse
import datetime
import re
import sys
import warnings
from collections import defaultdict

import torch
from torch._C import parse_schema


# The date specifies how long the allowlist exclusion should apply to.
#
#   - If we NEVER give BC guarantee for an operator, you can put the
#     date arbitrarily far in the future.
#   - Otherwise, pick a date that is far enough in the future that you
#     believe you can land your diff before then.
#
# Allowlist entries can be removed after the date listed on them passes.
#
# Allowlist item format:
# [
#   0: function name regex
#   1: date until which the allowlist entry is valid
#   2: (optional) function argument regex
# ]
#
# NB: function name DOES NOT include overload name!
ALLOW_LIST = [
    ("c10_experimental", datetime.date(2222, 1, 1)),
    # Internal
    ("static", datetime.date(9999, 1, 1)),
    ("prim::ModuleDictIndex", datetime.date(9999, 1, 1)),
    ("prim::MKLDNNRelu6", datetime.date(9999, 1, 1)),
    ("prim::MKLDNNRelu6_", datetime.date(9999, 1, 1)),
    ("prim::Concat", datetime.date(9999, 1, 1)),
    # Internal, profiler-specific ops
    ("profiler::_call_end_callbacks_on_jit_fut*", datetime.date(9999, 1, 1)),
    ("profiler::_record_function_enter", datetime.date(9999, 1, 1)),
    ("aten::_sparse_addmm", datetime.date(2022, 6, 30)),
    ("aten::_cholesky_helper", datetime.date(9999, 1, 1)),
    ("aten::_lstsq_helper", datetime.date(9999, 1, 1)),
    ("aten::_syevd_helper", datetime.date(9999, 1, 1)),
    ("aten::_linalg_solve_out_helper_", datetime.date(9999, 1, 1)),
    ("aten::select_backward", datetime.date(9999, 1, 1)),
    ("aten::slice_backward", datetime.date(9999, 1, 1)),
    ("aten::diagonal_backward", datetime.date(9999, 1, 1)),
    ("aten::rowwise_prune", datetime.date(9999, 1, 1)),
    ("aten::adaptive_avg_pool3d_backward", datetime.date(9999, 1, 1)),
    ("aten::_embedding_bag_dense_backward", datetime.date(9999, 1, 1)),
    ("aten::randperm", datetime.date(9999, 1, 1)),
    ("aten::linalg_solve", datetime.date(2022, 8, 31)),
    ("aten::linalg_solve.out", datetime.date(2022, 8, 31)),
    ("aten::binary_cross_entropy_with_logits_backward", datetime.date(2022, 9, 21)),
    ("aten::_linalg_qr_helper", datetime.date(2022, 8, 1)),
    ("aten::linalg_lu_solve", datetime.date(2022, 8, 1)),
    ("aten::linalg_lu_solve.out", datetime.date(2022, 8, 1)),
    ("aten::linalg_det", datetime.date(2022, 8, 1)),
    ("aten::linalg_det.out", datetime.date(2022, 8, 1)),
    ("aten::_det_lu_based_helper", datetime.date(2022, 8, 1)),
    ("aten::solve", datetime.date(9999, 1, 1)),
    ("aten::solve.solution", datetime.date(9999, 1, 1)),
    ("aten::_solve_helper", datetime.date(9999, 1, 1)),
    ("aten::_convolution_nogroup", datetime.date(9999, 1, 1)),
    ("aten::miopen_convolution_backward", datetime.date(9999, 1, 1)),
    ("aten::miopen_convolution_backward_bias", datetime.date(9999, 1, 1)),
    ("aten::miopen_convolution_backward_input", datetime.date(9999, 1, 1)),
    ("aten::miopen_convolution_backward_weight", datetime.date(9999, 1, 1)),
    ("aten::miopen_convolution_transpose_backward", datetime.date(9999, 1, 1)),
    ("aten::miopen_convolution_transpose_backward_input", datetime.date(9999, 1, 1)),
    ("aten::miopen_convolution_transpose_backward_weight", datetime.date(9999, 1, 1)),
    ("aten::miopen_depthwise_convolution_backward", datetime.date(9999, 1, 1)),
    ("aten::miopen_depthwise_convolution_backward_input", datetime.date(9999, 1, 1)),
    ("aten::miopen_depthwise_convolution_backward_weight", datetime.date(9999, 1, 1)),
    ("aten::_nested_tensor", datetime.date(9999, 1, 1)),
    ("prepacked::unpack_prepacked_sizes_conv2d", datetime.date(9999, 1, 1)),
    ("prepacked::unpack_prepacked_sizes_linear", datetime.date(9999, 1, 1)),
    ("aten::linalg_solve", datetime.date(2022, 8, 31)),
    ("aten::linalg_solve.out", datetime.date(2022, 8, 31)),
    ("aten::quantile", datetime.date(2022, 9, 30)),
    ("aten::nanquantile", datetime.date(2022, 9, 30)),
    ("aten::native_multi_head_self_attention", datetime.date(9999, 1, 1)),
    ("aten::_native_multi_head_self_attention", datetime.date(9999, 1, 1)),
    ("aten::grid_sampler_3d_backward", datetime.date(9999, 1, 1)),
    ("aten::_transform_bias_rescale_qkv", datetime.date(9999, 1, 1)),
    ("aten::_s_where", datetime.date(2022, 9, 30)),
    ("prim::infer_squeeze_size.dim", datetime.date(9999, 1, 1)),
    ("prim::infer_squeeze_size", datetime.date(9999, 1, 1)),
    ("aten::_weight_norm_cuda_interface", datetime.date(9999, 1, 1)),
    ("aten::_weight_norm_cuda_interface_backward", datetime.date(9999, 1, 1)),
    ("aten::segment_reduce", datetime.date(2022, 6, 30)),
    ("aten::_segment_reduce_backward", datetime.date(2022, 6, 30)),
<<<<<<< HEAD
=======
    ("aten::empty.SymInt", datetime.date(9999, 1, 1)),
    ("c10d::broadcast", datetime.date(2022, 6, 25)),
>>>>>>> e88dadd5
    # TODO: FIXME: prims shouldn't be checked
    ("prims::.*", datetime.date(9999, 1, 1)),
]

ALLOW_LIST_COMPILED = [
    (
        re.compile(item[0]),
        item[1],
        re.compile(item[2]) if len(item) > 2 else None,
    ) for item in ALLOW_LIST if item[1] >= datetime.date.today()
]

def allow_listed(schema):
    for item in ALLOW_LIST_COMPILED:
        if item[0].search(str(schema)):
            if len(item) > 2 and item[2] is not None:
                # if arguments regex is present, use it
                return bool(item[2].search(str(schema)))
            return True
    return False


# The nightly will fail to parse newly added syntax to schema declarations
# Add new schemas that will fail the nightly here
dont_parse_list = [
    ("_TorchScriptTesting.*", datetime.date(2099, 9, 17)),
    ("test_backend", datetime.date(2099, 9, 17)),
    ("dist_c10d", datetime.date(2099, 9, 17)),
]

def has_valid_upgraders(schema, version_map):
    # we want to parse through the map to find if
    # the schema has valid upgraders. Since the
    # version map has entry for each overload
    # we need to do some ugly parsing.

    # the name of the operator
    schema_name = schema.name

    if schema_name not in version_map:
        return False

    entries = version_map[schema_name]

    possible_overloads = []
    possible_schemas = []
    for key, upgrader_schema_entries in entries.items():
        possible_overloads.append(key)
        possible_schemas.extend(upgrader_schema_entries)

    # let's make sure this existing schema is part of possible
    # schemas
    for old_schema in possible_schemas:
        if old_schema == schema:
            return True

    return False

def dont_parse(schema_line):
    for item in dont_parse_list:
        if item[1] < datetime.date.today():
            continue
        regexp = re.compile(item[0])
        if regexp.search(schema_line):
            return True
    return False

def load_schemas_to_dict():
    new_schemas = torch._C._jit_get_all_schemas()
    new_schemas += torch._C._jit_get_custom_class_schemas()
    new_schema_dict = defaultdict(list)
    for s in new_schemas:
        new_schema_dict[s.name].append(s)
    return new_schema_dict

def process_version_map(version_map):
    # version map maps full schema name to
    # list of upgraders. Since we only have
    # the name of the schema (aka no overload)
    # we want to first process the map to make
    # the key lookup easier. After this it will be:
    # Dict[schema_name, Dict[overload, List[schema]]]

    output = defaultdict(dict)
    for (key, entries) in version_map.items():
        operator_name = key.split(".")[0]
        schema_entries = [parse_schema(entry.old_schema) for entry in entries]
        output[operator_name][key] = schema_entries
    return output

def check_bc(existing_schemas):
    new_schema_dict = load_schemas_to_dict()
    version_map = process_version_map(torch._C._get_operator_version_map())
    is_bc = True
    broken_ops = []
    for existing_schema in existing_schemas:
        if allow_listed(existing_schema):
            print("schema: ", str(existing_schema), " found on allowlist, skipping")
            continue
        if has_valid_upgraders(existing_schema, version_map):
            print("schema: ", str(existing_schema), " has valid upgrader, skipping")
            continue
        print("processing existing schema: ", str(existing_schema))
        matching_new_schemas = new_schema_dict.get(existing_schema.name, [])
        found = False
        for matching_new_schema in matching_new_schemas:
            if matching_new_schema.is_backward_compatible_with(existing_schema):
                found = True
                break
        if not found:
            print(
                "Can NOT find backward compatible schemas after changes "
                "for schema {} from the following candidates:\n[\n{}\n]".format(
                    str(existing_schema),
                    "\n\t".join(str(s) for s in matching_new_schemas),
                )
            )
            # TODO Print out more details about why candidates don't match.
            broken_ops.append(str(existing_schema))
            is_bc = False
    if is_bc:
        print("Found backward compatible schemas for all existing schemas")
    else:
        print(
            "The PR is introducing backward incompatible changes to the "
            "operator library. Please contact PyTorch team to confirm "
            "whether this change is wanted or not. \n\nBroken ops: "
            "[\n\t{}\n]".format("\n\t".join(broken_ops))
        )
    return is_bc

def check_fc(existing_schemas):
    new_schema_dict = load_schemas_to_dict()
    is_fc = True
    broken_ops = []
    for existing_schema in existing_schemas:
        if allow_listed(existing_schema):
            print("schema: ", str(existing_schema), " found on allowlist, skipping")
            continue
        print("processing existing schema: ", str(existing_schema))
        matching_new_schemas = new_schema_dict.get(existing_schema.name, [])
        found = False
        possible_failure_reasons = []
        for matching_new_schema in matching_new_schemas:
            is_compatible, reason = matching_new_schema.check_forward_compatible_with(existing_schema)
            if is_compatible:
                found = True
                break
            if reason != "":
                possible_failure_reasons.append(reason)
        if not found:
            print(
                "Can NOT find forward compatible schemas after changes "
                "for schema {} from the following candidates:\n[\n{}\n]".format(
                    str(existing_schema),
                    "\n\t".join(str(s) for s in matching_new_schemas),
                )
            )
            print(
                "Refer to following reasons for failure "
                "to find FC schema:\n[\n{}\n]".format(
                    "\n\t".join(str(r) for r in possible_failure_reasons)
                )
            )
            broken_ops.append(str(existing_schema))
            is_fc = False
    if is_fc:
        print("Found forward compatible schemas for all existing schemas")
    else:
        warnings.warn(
            "The PR is introducing a potentially forward incompatible changes to the "
            "operator library. Please contact PyTorch team to confirm "
            "whether this change is wanted or not. \n\nBroken ops: "
            "[\n\t{}\n]".format("\n\t".join(broken_ops))
        )


if __name__ == "__main__":
    parser = argparse.ArgumentParser(description="Process some integers.")
    parser.add_argument(
        "--existing-schemas",
        help="filename to load existing schemas",
        type=str,
        default="schemas.txt",
    )
    args = parser.parse_args()
    existing_schema_dict = dict()
    slist = []
    with open(args.existing_schemas, "r") as f:
        while True:
            line = f.readline()
            if not line:
                break

            if dont_parse(line.strip()):
                print("Not parsing schema line: ", line.strip())
                continue
            s = parse_schema(line.strip())
            slist.append(s)

    # TODO in case there is FC breaking changes,
    # we just warn for now until there is a policy.
    check_fc(slist)

    if not check_bc(slist):
        sys.exit(1)<|MERGE_RESOLUTION|>--- conflicted
+++ resolved
@@ -90,11 +90,8 @@
     ("aten::_weight_norm_cuda_interface_backward", datetime.date(9999, 1, 1)),
     ("aten::segment_reduce", datetime.date(2022, 6, 30)),
     ("aten::_segment_reduce_backward", datetime.date(2022, 6, 30)),
-<<<<<<< HEAD
-=======
     ("aten::empty.SymInt", datetime.date(9999, 1, 1)),
     ("c10d::broadcast", datetime.date(2022, 6, 25)),
->>>>>>> e88dadd5
     # TODO: FIXME: prims shouldn't be checked
     ("prims::.*", datetime.date(9999, 1, 1)),
 ]
