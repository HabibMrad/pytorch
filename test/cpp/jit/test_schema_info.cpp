#include <gtest/gtest.h>
#include <torch/csrc/utils/schema_info.h>

namespace torch {
namespace utils {
<<<<<<< HEAD
=======
namespace {
const c10::FunctionSchema getSchema(const char* name) {
  return torch::jit::getOperatorForLiteral(name)->schema();
}
>>>>>>> b6d28acd

TEST(SchemaInfoIsMutableTest, Basic) {
  SchemaInfo schema_info(
      "aten::sub_.Tensor(Tensor(a!) self, Tensor other, *, Scalar alpha=1) -> (Tensor(a!))");
  ASSERT_TRUE(schema_info.isMutating(0));
  ASSERT_TRUE(schema_info.isMutating("self"));
  ASSERT_FALSE(schema_info.isMutating(1));
  ASSERT_FALSE(schema_info.isMutating("other"));
  ASSERT_FALSE(schema_info.isMutating(2));
  ASSERT_FALSE(schema_info.isMutating("alpha"));
}

TEST(SchemaInfoIsMutableTest, InvalidArgument) {
  SchemaInfo schema_info(
      "aten::sub_.Tensor(Tensor(a!) self, Tensor other, *, Scalar alpha=1) -> (Tensor(a!))");
  ASSERT_THROW(schema_info.isMutating(-1), c10::Error);
  ASSERT_THROW(schema_info.isMutating(4), c10::Error);
  ASSERT_THROW(schema_info.isMutating("named_argument"), c10::Error);
}

TEST(SchemaInfoAreAliasingTest, Basic) {
  SchemaInfo schema_info(
      "aten::sub_.Tensor(Tensor(a!) self, Tensor other, *, Scalar alpha=1) -> (Tensor(a!))");
  ASSERT_TRUE(schema_info.areAliasing(
      {SchemaArgType::input, 0}, {SchemaArgType::output, 0}));
  ASSERT_FALSE(schema_info.areAliasing(
      {SchemaArgType::input, 1}, {SchemaArgType::output, 0}));
  ASSERT_FALSE(schema_info.areAliasing(
      {SchemaArgType::input, 1}, {SchemaArgType::input, 0}));
}

TEST(SchemaInfoAreAliasingTest, InvalidArgument) {
  SchemaInfo schema_info(
      "aten::sub_.Tensor(Tensor(a!) self, Tensor other, *, Scalar alpha=1) -> (Tensor(a!))");
  ASSERT_THROW(
      schema_info.areAliasing(
          {SchemaArgType::input, -1}, {SchemaArgType::output, 0}),
      c10::Error);
  ASSERT_THROW(
      schema_info.areAliasing(
          {SchemaArgType::input, 0}, {SchemaArgType::output, -1}),
      c10::Error);
}

TEST(SchemaInfoAreAliasingTest, Wildcard) {
  SchemaInfo schema_info(
      "aten::split.Tensor(Tensor(a -> *) self, int split_size, int dim=0) -> Tensor(a)[]");
  ASSERT_TRUE(schema_info.areAliasing(
      {SchemaArgType::input, 0}, {SchemaArgType::output, 0}));
}
<<<<<<< HEAD

TEST(SchemaInfoIsDeterministicTest, Basic) {
  SchemaInfo deterministic_schema_info(
      "aten::sub_.Tensor(Tensor(a!) self, Tensor other, *, Scalar alpha=1) -> (Tensor(a!))");
  SchemaInfo nondeterministic_schema_info(
      "aten::dropout(Tensor input, float p, bool train) -> Tensor");
  ASSERT_TRUE(deterministic_schema_info.isDeterministic());
  ASSERT_FALSE(nondeterministic_schema_info.isDeterministic());
}
=======
} // namespace
>>>>>>> b6d28acd
} // namespace utils
} // namespace torch<|MERGE_RESOLUTION|>--- conflicted
+++ resolved
@@ -3,13 +3,7 @@
 
 namespace torch {
 namespace utils {
-<<<<<<< HEAD
-=======
 namespace {
-const c10::FunctionSchema getSchema(const char* name) {
-  return torch::jit::getOperatorForLiteral(name)->schema();
-}
->>>>>>> b6d28acd
 
 TEST(SchemaInfoIsMutableTest, Basic) {
   SchemaInfo schema_info(
@@ -60,7 +54,6 @@
   ASSERT_TRUE(schema_info.areAliasing(
       {SchemaArgType::input, 0}, {SchemaArgType::output, 0}));
 }
-<<<<<<< HEAD
 
 TEST(SchemaInfoIsDeterministicTest, Basic) {
   SchemaInfo deterministic_schema_info(
@@ -70,8 +63,6 @@
   ASSERT_TRUE(deterministic_schema_info.isDeterministic());
   ASSERT_FALSE(nondeterministic_schema_info.isDeterministic());
 }
-=======
 } // namespace
->>>>>>> b6d28acd
 } // namespace utils
 } // namespace torch