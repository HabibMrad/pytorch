--- conflicted
+++ resolved
@@ -120,8 +120,8 @@
     Autograd = auto()
     CompositeImplicitAutograd = auto()
     CompositeExplicitAutograd = auto()
-    CompositeExplicitAutogradWithMutations = auto()
-    EndOfAliasKeys = CompositeExplicitAutogradWithMutations
+    CompositeExplicitAutogradNonFunctional = auto()
+    EndOfAliasKeys = CompositeExplicitAutogradNonFunctional
 
     CPUTensorId = CPU
     CUDATensorId = CUDA
@@ -160,7 +160,7 @@
     DispatchKey.QuantizedCUDA,
     DispatchKey.CompositeImplicitAutograd,
     DispatchKey.CompositeExplicitAutograd,
-    DispatchKey.CompositeExplicitAutogradWithMutations,
+    DispatchKey.CompositeExplicitAutogradNonFunctional,
     DispatchKey.NestedTensorCPU,
     DispatchKey.NestedTensorCUDA,
     # Meta is a magic key: it is automatically generated for structured
@@ -174,7 +174,7 @@
 def is_generic_dispatch_key(dk: DispatchKey) -> bool:
     return dk in {
         DispatchKey.CompositeExplicitAutograd,
-        DispatchKey.CompositeExplicitAutogradWithMutations,
+        DispatchKey.CompositeExplicitAutogradNonFunctional,
         DispatchKey.CompositeImplicitAutograd,
     }
 
@@ -416,7 +416,7 @@
     # Whether or not the NativeFunction contains a backend-agnostic kernel
     has_composite_implicit_autograd_kernel: bool
     has_composite_explicit_autograd_kernel: bool
-    has_composite_explicit_autograd_with_mutations_kernel: bool
+    has_composite_explicit_autograd_non_functional_kernel: bool
 
     # Tags are used to describe semantic information about (groups of) operators,
     # That aren't easily inferrable directly from the operator's schema.
@@ -591,11 +591,11 @@
         composites_in_dispatch = [
             d for d in dispatch if
             d == DispatchKey.CompositeExplicitAutograd
-            or d == DispatchKey.CompositeExplicitAutogradWithMutations
+            or d == DispatchKey.CompositeExplicitAutogradNonFunctional
             or d == DispatchKey.CompositeImplicitAutograd]
 
         assert len(composites_in_dispatch) <= 1, (
-            "cannot specify more than one of CompositeExplicitAutograd, CompositeExplicitAutogradWithMutations, "
+            "cannot specify more than one of CompositeExplicitAutograd, CompositeExplicitAutogradNonFunctional, "
             "or CompositeImplicitAutograd on a single kernel; each "
             "strictly subsumes the other.  If you wanted to provide an explicit autograd "
             "implementation, specify CompositeExplicitAutograd; otherwise specify CompositeImplicitAutograd only"
@@ -650,8 +650,8 @@
         has_composite_explicit_autograd_kernel = (
             DispatchKey.CompositeExplicitAutograd in dispatch.keys()
         )
-        has_composite_explicit_autograd_with_mutations_kernel = (
-            DispatchKey.CompositeExplicitAutogradWithMutations in dispatch.keys()
+        has_composite_explicit_autograd_non_functional_kernel = (
+            DispatchKey.CompositeExplicitAutogradNonFunctional in dispatch.keys()
         )
 
         # We aren't going to store dispatch metadata inline in NativeFunctions;
@@ -695,12 +695,8 @@
                 is_abstract=is_abstract,
                 has_composite_implicit_autograd_kernel=has_composite_implicit_autograd_kernel,
                 has_composite_explicit_autograd_kernel=has_composite_explicit_autograd_kernel,
-<<<<<<< HEAD
-                has_composite_explicit_autograd_with_mutations_kernel=has_composite_explicit_autograd_with_mutations_kernel,
-                tag=tag,
-=======
+                has_composite_explicit_autograd_non_functional_kernel=has_composite_explicit_autograd_non_functional_kernel,
                 tags=tags,
->>>>>>> 64cf823e
             ),
             backend_metadata,
         )
@@ -773,7 +769,7 @@
         return (
             self.has_composite_implicit_autograd_kernel
             or self.has_composite_explicit_autograd_kernel
-            or self.has_composite_explicit_autograd_with_mutations_kernel
+            or self.has_composite_explicit_autograd_non_functional_kernel
         )
 
     @property
